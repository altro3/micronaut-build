--- conflicted
+++ resolved
@@ -8,19 +8,12 @@
 var CONFIG_YAML = "yaml";
 var CONFIG_TOML = "toml";
 var CONFIG_HOCON = "hocon";
-<<<<<<< HEAD
-=======
 var CONFIG_JSON = "json-config";
->>>>>>> 66e9ce33
 var CONFIG_PROPERTIES = "properties";
 var CONFIG_GROOVY = "groovy-config";
 var MICRONAUT_SUPPORTED_BUILDS = [BUILD_GRADLE, BUILD_GRADLE_GROOVY, BUILD_GRADLE_KOTLIN, BUILD_MAVEN];
 var MICRONAUT_SUPPORTED_LANGS = [LANG_JAVA, LANG_GROOVY, LANG_KOTLIN];
-<<<<<<< HEAD
-var MICRONAUT_SUPPORTED_CONFIG_LANGS = [CONFIG_YAML, CONFIG_TOML, CONFIG_HOCON, CONFIG_PROPERTIES, CONFIG_GROOVY];
-=======
 var MICRONAUT_SUPPORTED_CONFIG_LANGS = [CONFIG_YAML, CONFIG_TOML, CONFIG_HOCON, CONFIG_PROPERTIES, CONFIG_GROOVY, CONFIG_JSON];
->>>>>>> 66e9ce33
 var DEFAULT_SUPPORTED_LANG = LANG_JAVA;
 var DEFAULT_BUILD = BUILD_GRADLE;
 var DEFAULT_CONFIG = CONFIG_YAML;
@@ -93,12 +86,9 @@
         if (CONFIG_GROOVY === string) {
             return "Groovy";
         }
-<<<<<<< HEAD
-=======
         if (CONFIG_JSON === string) {
             return "JSON";
         }
->>>>>>> 66e9ce33
         var langSlices = string.split("-");
         var title = capitalizeWord(langSlices[0]);
         if(langSlices.length == 2) {
@@ -146,15 +136,12 @@
                 codeEl.classList.add('language-groovy');
                 hljs.highlightBlock(codeEl);
             }
-<<<<<<< HEAD
-=======
             // This block corrects highlighting issues for Json config, which isn't supported by hljs
             if(codeEl.classList.contains("language-" + CONFIG_JSON)) {
                 codeEl.classList.remove('language-' + CONFIG_JSON);
                 codeEl.classList.add('language-json');
                 hljs.highlightBlock(codeEl);
             }
->>>>>>> 66e9ce33
         }
     }
 
