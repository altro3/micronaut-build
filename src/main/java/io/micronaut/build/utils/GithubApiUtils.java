/*
 * Copyright 2017-2022 original authors
 *
 * Licensed under the Apache License, Version 2.0 (the "License");
 * you may not use this file except in compliance with the License.
 * You may obtain a copy of the License at
 *
 * https://www.apache.org/licenses/LICENSE-2.0
 *
 * Unless required by applicable law or agreed to in writing, software
 * distributed under the License is distributed on an "AS IS" BASIS,
 * WITHOUT WARRANTIES OR CONDITIONS OF ANY KIND, either express or implied.
 * See the License for the specific language governing permissions and
 * limitations under the License.
 */
package io.micronaut.build.utils;

import org.gradle.api.GradleException;
import org.gradle.api.logging.Logger;

import java.io.ByteArrayOutputStream;
import java.io.IOException;
import java.io.InputStream;
import java.net.HttpURLConnection;
import java.net.URL;
import java.nio.ByteBuffer;
import java.nio.channels.Channels;
import java.nio.channels.ReadableByteChannel;
import java.nio.channels.WritableByteChannel;

public final class GithubApiUtils {
    private static final String GH_TOKEN_PUBLIC_REPOS_READONLY = "GH_TOKEN_PUBLIC_REPOS_READONLY";
    private static final String GH_USERNAME = "GH_USERNAME";

    private GithubApiUtils() {
    }

<<<<<<< HEAD
    static byte[] fetchReleasesFromGitHub(Logger logger, String slug) {
        return fetchFromGithub(logger, slug, "releases");
    }

=======
>>>>>>> cab14622
    static byte[] fetchTagsFromGitHub(Logger logger, String slug) {
        return fetchFromGithub(logger, slug, "tags");
    }

    private static byte[] fetchFromGithub(Logger logger, String slug, String what) {
        String url = "https://api.github.com/repos/" + normalizeSlug(slug) + "/" + what;
        try {
            return fetchFromGithub(logger, connectionForGithubUrl(logger, url));
        } catch (IOException ex) {
            throw new GradleException("Failed to read " + what + " from " + url, ex);
        }
    }

    private static byte[] fetchFromGithub(Logger logger, HttpURLConnection con) throws IOException {
        try (InputStream in = con.getInputStream()){
            return readFromStream(in).toByteArray();
        } catch (IOException ex) {
            ByteArrayOutputStream errorOut = readFromStream(con.getErrorStream());
            logger.error("Failed to read from Github API. Response code: " + con.getResponseCode() +
                         "\nResponse message: " + con.getResponseMessage() +
                         "\nError body: " + errorOut +
                         "\nResponse headers: " + con.getHeaderFields());
            throw ex;
        }
    }

    private static ByteArrayOutputStream readFromStream(InputStream in) throws IOException {
        ByteArrayOutputStream errorOut = new ByteArrayOutputStream();
        try (ReadableByteChannel rbc = Channels.newChannel(in); WritableByteChannel wbc=Channels.newChannel(errorOut)){
            ByteBuffer buffer = ByteBuffer.allocateDirect(16 * 1024);
            while (rbc.read(buffer) != -1) {
                buffer.flip();
                wbc.write(buffer);
                buffer.compact();
            }
            buffer.flip();
            while (buffer.hasRemaining()) {
                wbc.write(buffer);
            }
        }
        return errorOut;
    }

    /**
     * @see <a href="https://docs.github.com/en/rest/overview/other-authentication-methods?apiVersion=2022-11-28#basic-authentication">Github REST API Basic Authentication</a>
     * @param logger Gradle Logger
     * @param githubUrl Github API URL
     * @return A HTTP URL connection
     * @throws IOException Exception thrown while building the HTTP URL Connection.
     */
    private static HttpURLConnection connectionForGithubUrl(Logger logger, String githubUrl) throws IOException {
        URL url = new URL(githubUrl);
        HttpURLConnection con = (HttpURLConnection) url.openConnection();
        con.setRequestMethod("GET");
        if (System.getenv("CI") != null) {
            con.setRequestProperty("User-Agent", "Micronaut-Framework-Ci");
        }
        con.setRequestProperty("Accept", "application/vnd.github.v3+json");
        if (System.getenv(GH_TOKEN_PUBLIC_REPOS_READONLY) != null || System.getenv(GH_USERNAME) != null) {
            con.setRequestProperty("Authorization", BasicAuthUtils.basicAuth(System.getenv(GH_USERNAME), System.getenv(GH_TOKEN_PUBLIC_REPOS_READONLY)));
        } else {
            if (logger != null) {
                if (System.getenv(GH_USERNAME) == null) {
                    logger.warn("Environment variable " + GH_USERNAME + " not defined");
                }
                if (System.getenv(GH_TOKEN_PUBLIC_REPOS_READONLY) == null) {
                    logger.warn("Environment variable " + GH_TOKEN_PUBLIC_REPOS_READONLY + " not defined");
                }
            }
        }
        return con;
    }

    private static String normalizeSlug(String slug) {
        if (slug.startsWith("/")) {
            slug = slug.substring(1);
        }
        if (slug.endsWith("/")) {
            slug = slug.substring(0, slug.length() - 1);
        }
        return slug;
    }
}<|MERGE_RESOLUTION|>--- conflicted
+++ resolved
@@ -35,13 +35,6 @@
     private GithubApiUtils() {
     }
 
-<<<<<<< HEAD
-    static byte[] fetchReleasesFromGitHub(Logger logger, String slug) {
-        return fetchFromGithub(logger, slug, "releases");
-    }
-
-=======
->>>>>>> cab14622
     static byte[] fetchTagsFromGitHub(Logger logger, String slug) {
         return fetchFromGithub(logger, slug, "tags");
     }
