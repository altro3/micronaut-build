/*
 * Copyright 2003-2021 the original author or authors.
 *
 * Licensed under the Apache License, Version 2.0 (the "License");
 * you may not use this file except in compliance with the License.
 * You may obtain a copy of the License at
 *
 *     https://www.apache.org/licenses/LICENSE-2.0
 *
 * Unless required by applicable law or agreed to in writing, software
 * distributed under the License is distributed on an "AS IS" BASIS,
 * WITHOUT WARRANTIES OR CONDITIONS OF ANY KIND, either express or implied.
 * See the License for the specific language governing permissions and
 * limitations under the License.
 */
package io.micronaut.build.compat;

<<<<<<< HEAD
import groovy.json.JsonSlurper;
import io.micronaut.build.utils.GitHubApiService;
=======
import io.micronaut.build.utils.ExternalURLService;
>>>>>>> cab14622
import org.gradle.api.DefaultTask;
import org.gradle.api.GradleException;
import org.gradle.api.file.RegularFileProperty;
import org.gradle.api.provider.Property;
import org.gradle.api.provider.Provider;
import org.gradle.api.provider.ProviderFactory;
import org.gradle.api.tasks.CacheableTask;
import org.gradle.api.tasks.Input;
import org.gradle.api.tasks.Internal;
import org.gradle.api.tasks.OutputFile;
import org.gradle.api.tasks.TaskAction;

import javax.inject.Inject;
import java.io.IOException;
import java.net.URI;
import java.net.URISyntaxException;
import java.nio.file.Files;
import java.util.List;
import java.util.Optional;

@CacheableTask
public abstract class FindBaselineTask extends DefaultTask {
    private static final byte[] EMPTY_BYTE_ARRAY = new byte[0];
    public static final int CACHE_IN_SECONDS = 3600;

    @Input
    public abstract Property<String> getBaseRepository();

    @Input
    public abstract Property<String> getGroupId();

    @Input
    public abstract Property<String> getArtifactId();

    @Input
    public abstract Property<String> getCurrentVersion();

    @Input
    protected Provider<Long> getTimestamp() {
        return getProviders().provider(() -> {
            long seconds = System.currentTimeMillis() / 1000;
            long base = seconds / CACHE_IN_SECONDS;
            return base * CACHE_IN_SECONDS;
        });
    }

    @Internal
<<<<<<< HEAD
    protected Provider<byte[]> getJson() {
        return getGithubSlug().map(slug -> getGitHubApi().get().fetchReleasesFromGitHub(slug));
    }

    @Internal
    abstract Property<GitHubApiService> getGitHubApi();
=======
    protected Provider<byte[]> getMavenMetadata() {
        Provider<String> artifactPath = getGroupId().zip(getArtifactId(), (groupId, artifactId) -> groupId.replace('.', '/') + "/" + artifactId + "/maven-metadata.xml");
        return getBaseRepository().zip(artifactPath, (baseUrl, path) -> {
            String url = baseUrl + "/" + path ;
            try {
                return getDownloader().get().fetchFromURL(new URI(url)).orElse(EMPTY_BYTE_ARRAY);
            } catch (URISyntaxException e) {
                throw new GradleException("Invalid URI: " + url, e);
            }
        });
    }

    @Internal
    abstract Property<ExternalURLService> getDownloader();
>>>>>>> cab14622

    @Inject
    protected abstract ProviderFactory getProviders();

    @OutputFile
    public abstract RegularFileProperty getPreviousVersion();

    @TaskAction
    public void execute() throws IOException {
        byte[] metadata = getMavenMetadata().get();
        List<VersionModel> releases = MavenMetadataVersionHelper.findReleasesFrom(metadata);
        VersionModel current = VersionModel.of(trimVersion());
        Optional<VersionModel> previous = MavenMetadataVersionHelper.findPreviousReleaseFor(current, releases);
        if (!previous.isPresent()) {
            throw new IllegalStateException("Could not find a previous version for " + current);
        }
        Files.write(getPreviousVersion().get().getAsFile().toPath(), previous.get().toString().getBytes("UTF-8"));
    }

    private String trimVersion() {
        String version = getCurrentVersion().get();
        int idx = version.indexOf('-');
        if (idx >= 0) {
            return version.substring(0, idx);
        }
        return version;
    }
}<|MERGE_RESOLUTION|>--- conflicted
+++ resolved
@@ -15,12 +15,7 @@
  */
 package io.micronaut.build.compat;
 
-<<<<<<< HEAD
-import groovy.json.JsonSlurper;
-import io.micronaut.build.utils.GitHubApiService;
-=======
 import io.micronaut.build.utils.ExternalURLService;
->>>>>>> cab14622
 import org.gradle.api.DefaultTask;
 import org.gradle.api.GradleException;
 import org.gradle.api.file.RegularFileProperty;
@@ -68,14 +63,6 @@
     }
 
     @Internal
-<<<<<<< HEAD
-    protected Provider<byte[]> getJson() {
-        return getGithubSlug().map(slug -> getGitHubApi().get().fetchReleasesFromGitHub(slug));
-    }
-
-    @Internal
-    abstract Property<GitHubApiService> getGitHubApi();
-=======
     protected Provider<byte[]> getMavenMetadata() {
         Provider<String> artifactPath = getGroupId().zip(getArtifactId(), (groupId, artifactId) -> groupId.replace('.', '/') + "/" + artifactId + "/maven-metadata.xml");
         return getBaseRepository().zip(artifactPath, (baseUrl, path) -> {
@@ -90,7 +77,6 @@
 
     @Internal
     abstract Property<ExternalURLService> getDownloader();
->>>>>>> cab14622
 
     @Inject
     protected abstract ProviderFactory getProviders();
